--- conflicted
+++ resolved
@@ -169,14 +169,12 @@
     /// This is for testing purposes.
     std::string DebugForbidTypecheckPrefix;
 
-<<<<<<< HEAD
     /// Collect data from inference step for further analysis.
     bool CollectInferenceData = false;
-=======
+
     /// \brief How to diagnose cycles encountered
     CycleDiagnosticKind EvaluatorCycleDiagnostics =
         CycleDiagnosticKind::NoDiagnose;
->>>>>>> 2b04e9f1
 
     /// \brief The upper bound, in bytes, of temporary data that can be
     /// allocated by the constraint solver.
