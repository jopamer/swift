--- conflicted
+++ resolved
@@ -587,21 +587,7 @@
       return true;
     }
   }
-<<<<<<< HEAD
-
-  if (const Arg *A = Args.getLastArg(OPT_disable_sil_linking,
-                                     OPT_sil_link_all)) {
-    if (A->getOption().matches(OPT_disable_sil_linking))
-      Opts.LinkMode = SILOptions::LinkNone;
-    else if (A->getOption().matches(OPT_sil_link_all))
-      Opts.LinkMode = SILOptions::LinkAll;
-    else
-      llvm_unreachable("Unknown SIL linking option!");
-  }
-
-=======
-  
->>>>>>> 2b04e9f1
+
   if (Args.hasArg(OPT_sil_merge_partial_modules))
     Opts.MergePartialModules = true;
 
