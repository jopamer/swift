--- conflicted
+++ resolved
@@ -1495,12 +1495,7 @@
         // Dig the key path expression out of the arguments.
         auto indexKP = cast<TupleExpr>(index)->getElement(0);
         auto keyPathExprTy = cs.getType(indexKP);
-<<<<<<< HEAD
-        auto keyPathTy = applicationTy->getInput()->castTo<TupleType>()
-          ->getElementType(0);
-=======
         auto keyPathTy = applicationTy->getParams().front().getType();
->>>>>>> 2b04e9f1
 
         Type valueTy;
         Type baseTy;
@@ -1859,15 +1854,9 @@
 
   public:
     ExprRewriter(ConstraintSystem &cs, const Solution &solution,
-<<<<<<< HEAD
-                 bool suppressDiagnostics)
-      : cs(cs), dc(cs.DC), solution(solution),
-        SuppressDiagnostics(suppressDiagnostics) { }
-=======
                  bool suppressDiagnostics, bool shallow = false)
         : cs(cs), dc(cs.DC), solution(solution),
           SuppressDiagnostics(suppressDiagnostics), IsShallow(shallow) {}
->>>>>>> 2b04e9f1
 
     ConstraintSystem &getConstraintSystem() const { return cs; }
 
@@ -1923,33 +1912,7 @@
         }
       }
 
-<<<<<<< HEAD
-      // Find the maximum-sized builtin integer type.
-
-      if (!MaxIntegerTypeDecl) {
-        SmallVector<ValueDecl *, 1> lookupResults;
-        tc.getStdlibModule(dc)->lookupValue(/*AccessPath=*/{},
-                                            tc.Context.Id_MaxBuiltinIntegerType,
-                                            NLKind::QualifiedLookup,
-                                            lookupResults);
-        if (lookupResults.size() == 1) {
-          MaxIntegerTypeDecl = dyn_cast<TypeAliasDecl>(lookupResults.front());
-          tc.validateDecl(MaxIntegerTypeDecl);
-        }
-      }
-      if (!MaxIntegerTypeDecl ||
-          !MaxIntegerTypeDecl->hasInterfaceType() ||
-          !MaxIntegerTypeDecl->getDeclaredInterfaceType()->is<BuiltinIntegerType>()) {
-        tc.diagnose(expr->getLoc(), diag::no_MaxBuiltinIntegerType_found);
-        return nullptr;
-      }
-      tc.validateDecl(MaxIntegerTypeDecl);
-      auto maxType = MaxIntegerTypeDecl->getUnderlyingTypeLoc().getType();
-
-      DeclName initName(tc.Context, tc.Context.Id_init,
-=======
       DeclName initName(tc.Context, DeclBaseName::createConstructor(),
->>>>>>> 2b04e9f1
                         { tc.Context.Id_integerLiteral });
       DeclName builtinInitName(tc.Context, DeclBaseName::createConstructor(),
                                { tc.Context.Id_builtinIntegerLiteral });
@@ -2259,13 +2222,8 @@
           builtinProtocol = tc.getProtocol(
               expr->getLoc(),
               KnownProtocolKind::ExpressibleByBuiltinStringLiteral);
-<<<<<<< HEAD
-          builtinLiteralFuncName
-            = DeclName(tc.Context, tc.Context.Id_init,
-=======
           builtinLiteralFuncName 
             = DeclName(tc.Context, DeclBaseName::createConstructor(),
->>>>>>> 2b04e9f1
                        { tc.Context.Id_builtinStringLiteral,
                          tc.Context.getIdentifier("utf8CodeUnitCount"),
                          tc.Context.getIdentifier("isASCII") });
@@ -2581,12 +2539,6 @@
         cs.setType(expr, varDecl->getType());
         return expr;
       }
-<<<<<<< HEAD
-
-      auto choice = selected->choice;
-      auto decl = choice.getDecl();
-=======
->>>>>>> 2b04e9f1
 
       return buildDeclRef(selected->choice, expr->getNameLoc(),
                           selected->openedFullType, locator, expr->isImplicit(),
@@ -2674,12 +2626,7 @@
       auto memberLocator = cs.getConstraintLocator(
                              expr, ConstraintLocator::UnresolvedMember);
       auto selected = getOverloadChoice(memberLocator);
-<<<<<<< HEAD
-      auto member = selected.choice.getDecl();
-
-=======
-      
->>>>>>> 2b04e9f1
+
       // If the member came by optional unwrapping, then unwrap the base type.
       if (selected.choice.getKind()
                               == OverloadChoiceKind::DeclViaUnwrappedOptional) {
@@ -2898,12 +2845,6 @@
       case OverloadChoiceKind::TupleIndex: {
         Type toType = simplifyType(cs.getType(expr));
 
-<<<<<<< HEAD
-        // If the result type is an rvalue and the base contains lvalues, need a full
-        // tuple coercion to properly load & set access kind on all underlying elements
-        // before taking a single element.
-=======
->>>>>>> 2b04e9f1
         auto baseTy = cs.getType(base);
         // If the base type is not a tuple l-value, access to
         // its elements supposed to be r-value as well.
@@ -4037,13 +3978,8 @@
           expr->setSubExpr(coercedSubExpr);
         }
       }
-<<<<<<< HEAD
-
-      return expr;
-=======
       
       return replacement;
->>>>>>> 2b04e9f1
     }
 
     Expr *visitOpenExistentialExpr(OpenExistentialExpr *expr) {
@@ -4065,15 +4001,12 @@
       return simplifyExprType(expr);
     }
 
-<<<<<<< HEAD
-=======
     Expr *visitLazyInitializerExpr(LazyInitializerExpr *expr) {
       simplifyExprType(expr);
       assert(expr->getType()->isEqual(expr->getSubExpr()->getType()));
       return expr;
     }
     
->>>>>>> 2b04e9f1
     Expr *visitEditorPlaceholderExpr(EditorPlaceholderExpr *E) {
       simplifyExprType(E);
       auto valueType = cs.getType(E);
@@ -4417,13 +4350,8 @@
       Type leafTy = keyPathTy->getGenericArgs()[1];
 
       for (unsigned i : indices(E->getComponents())) {
-<<<<<<< HEAD
-        auto &origComponent = E->getComponents()[i];
-
-=======
         auto &origComponent = E->getMutableComponents()[i];
         
->>>>>>> 2b04e9f1
         // If there were unresolved types, we may end up with a null base for
         // following components.
         if (!baseTy) {
@@ -4508,18 +4436,6 @@
 
           auto dc = property->getInnermostDeclContext();
 
-<<<<<<< HEAD
-          SmallVector<Substitution, 4> subs;
-          if (auto sig = dc->getGenericSignatureOfContext()) {
-            // Compute substitutions to refer to the member.
-            solution.computeSubstitutions(sig, locator, subs);
-          }
-
-          auto resolvedTy = foundDecl->openedType;
-          resolvedTy = simplifyType(resolvedTy);
-
-          auto ref = ConcreteDeclRef(cs.getASTContext(), property, subs);
-=======
           // Compute substitutions to refer to the member.
           SubstitutionMap subs =
             solution.computeSubstitutions(dc->getGenericSignatureOfContext(),
@@ -4530,7 +4446,6 @@
           
           auto ref = ConcreteDeclRef(property, subs);
 
->>>>>>> 2b04e9f1
           component = KeyPathExpr::Component::forProperty(ref,
                                                        resolvedTy,
                                                        origComponent.getLoc());
@@ -4598,15 +4513,9 @@
             ->getResult();
           
           resolvedTy = simplifyType(resolvedTy);
-<<<<<<< HEAD
-
-          auto ref = ConcreteDeclRef(cs.getASTContext(), subscript, subs);
-
-=======
           
           auto ref = ConcreteDeclRef(subscript, subs);
           
->>>>>>> 2b04e9f1
           // Coerce the indices to the type the subscript expects.
           auto indexExpr = coerceToType(origComponent.getIndexExpr(),
                                         indexType,
@@ -5814,14 +5723,10 @@
     ArrayRef<Identifier> argLabels,
     bool hasTrailingClosure,
     ConstraintLocatorBuilder locator) {
-<<<<<<< HEAD
-
-  auto paramType = funcType->getInput();
-=======
+
   auto &tc = getConstraintSystem().getTypeChecker();
   auto params = funcType->getParams();
 
->>>>>>> 2b04e9f1
   // Local function to produce a locator to refer to the ith element of the
   // argument tuple.
   auto getArgLocator = [&](unsigned argIdx, unsigned paramIdx)
@@ -5861,12 +5766,6 @@
           matchCanFail = true;
       }
     }
-<<<<<<< HEAD
-
-    // Rebuild the function type.
-    funcType = FunctionType::get(paramType, funcType->getResult());
-=======
->>>>>>> 2b04e9f1
   }
 
   auto paramType = AnyFunctionType::composeInput(tc.Context, params, false);
@@ -7138,20 +7037,7 @@
   if (auto func = dyn_cast<FuncDecl>(member)) {
     // If 'self' is an inout type, turn the base type into an lvalue
     // type with the same qualifiers.
-<<<<<<< HEAD
-    auto selfParam = func->getInterfaceType()->getAs<AnyFunctionType>()->getParams();
-    assert(selfParam.size() == 1 && "found invalid arity of self param");
-    if (selfParam[0].getParameterFlags().isInOut()) {
-      // Unless we're looking at a nonmutating existential member.  In which
-      // case, the member will be modeled as an inout but ExistentialMemberRef
-      // and ArchetypeMemberRef want to take the base as an rvalue.
-      if (auto *fd = dyn_cast<FuncDecl>(func))
-        if (!fd->isMutating() && baseObjectTy->is<ArchetypeType>())
-          return baseObjectTy;
-
-=======
     if (func->isMutating())
->>>>>>> 2b04e9f1
       return InOutType::get(baseObjectTy);
 
     // Otherwise, return the rvalue type.
@@ -7215,13 +7101,8 @@
 
   // Use InOutExpr to convert it to an explicit inout argument for the
   // receiver.
-<<<<<<< HEAD
-  cs.propagateLValueAccessKind(expr, AccessKind::ReadWrite);
-  return cs.cacheType(new (ctx) InOutExpr(expr->getStartLoc(), expr,
-=======
   cs.propagateLValueAccessKind(expr, AccessKind::ReadWrite, IsShallow);
   return cs.cacheType(new (ctx) InOutExpr(expr->getStartLoc(), expr, 
->>>>>>> 2b04e9f1
                                           toInOutTy->getInOutObjectType(),
                                           /*isImplicit*/ true));
 }
@@ -7836,12 +7717,7 @@
 
   // We have the constructor.
   auto choice = selected->choice;
-<<<<<<< HEAD
-  auto decl = choice.getDecl();
-
-=======
-  
->>>>>>> 2b04e9f1
+
   // Consider the constructor decl reference expr 'implicit', but the
   // constructor call expr itself has the apply's 'implicitness'.
   bool isDynamic = choice.getKind() == OverloadChoiceKind::DeclViaDynamic;
@@ -8485,13 +8361,8 @@
 
   if (auto metaType = type->getAs<AnyMetatypeType>())
     type = metaType->getInstanceType();
-<<<<<<< HEAD
-
-  auto witness = findNamedWitnessImpl<AbstractFunctionDecl>(
-=======
   
   auto witness = findNamedWitnessImpl(
->>>>>>> 2b04e9f1
                    *this, dc, type->getRValueType(), protocol,
                    name, brokenProtocolDiag);
   if (!witness || !isa<AbstractFunctionDecl>(witness.getDecl()))
