--- conflicted
+++ resolved
@@ -179,12 +179,8 @@
   @warn_unused_result
   public func advance(i: Index, by n: IndexDistance) -> Index {
     // FIXME: swift-3-indexing-model: `-n` can trap on Int.min.
-<<<<<<< HEAD
+    // FIXME: swift-3-indexing-model: tests.
     return ReverseIndex(_base.advance(i.base, by: -n))
-=======
-    // FIXME: swift-3-indexing-model: tests.
-    return ReverseRandomAccessIndex(_base.advance(i.base, by: -n))
->>>>>>> 0dd8b4b2
   }
 
   @warn_unused_result
