--- conflicted
+++ resolved
@@ -1,9 +1,4 @@
-<<<<<<< HEAD
 // RUN: %target-swift-frontend %s -emit-ir | FileCheck %s
-// REQUIRES: rdar24878556
-=======
-// RUN: %target-swift-frontend %s -emit-ir | %FileCheck %s
->>>>>>> b120535d
 
 // REQUIRES: CPU=x86_64
 
